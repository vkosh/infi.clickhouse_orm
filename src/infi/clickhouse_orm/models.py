--- conflicted
+++ resolved
@@ -159,14 +159,9 @@
         :param bool insertable_only: If True, returns only fields, that can be inserted into database
         '''
         data = self.__dict__
-<<<<<<< HEAD
-
-        fields = [f for f in self._fields if not f[1].readonly] if insertable_only else self._fields
-=======
         fields = self._fields
         if insertable_only:
-            fields = [f for f in fields if f[1].is_insertable()]
->>>>>>> dec45a04
+            fields = [f for f in fields if not f[1].readonly]
         return '\t'.join(field.to_db_string(data[name], quote=False) for name, field in fields)
 
     def to_dict(self, insertable_only=False, field_names=None):
