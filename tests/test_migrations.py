from __future__ import unicode_literals
import unittest

from infi.clickhouse_orm.database import Database
from infi.clickhouse_orm.models import Model, BufferModel
from infi.clickhouse_orm.fields import *
from infi.clickhouse_orm.engines import *
from infi.clickhouse_orm.migrations import MigrationHistory

# Add tests to path so that migrations will be importable
import sys, os
sys.path.append(os.path.dirname(__file__))

try:
    Enum # exists in Python 3.4+
except NameError:
    from enum import Enum # use the enum34 library instead

import logging
logging.basicConfig(level=logging.DEBUG, format='%(message)s')
logging.getLogger("requests").setLevel(logging.WARNING)


class MigrationsTestCase(unittest.TestCase):

    def setUp(self):
        self.database = Database('test-db')
        self.database.drop_table(MigrationHistory)

    def tearDown(self):
        self.database.drop_database()

    def tableExists(self, model_class):
        query = "EXISTS TABLE $db.`%s`" % model_class.table_name()
        return next(self.database.select(query)).result == 1

    def getTableFields(self, model_class):
        query = "DESC `%s`.`%s`" % (self.database.db_name, model_class.table_name())
        return [(row.name, row.type) for row in self.database.select(query)]

    def test_migrations(self):
        # Creation and deletion of table
        self.database.migrate('tests.sample_migrations', 1)
        self.assertTrue(self.tableExists(Model1))
        self.database.migrate('tests.sample_migrations', 2)
        self.assertFalse(self.tableExists(Model1))
        self.database.migrate('tests.sample_migrations', 3)
        self.assertTrue(self.tableExists(Model1))
        # Adding, removing and altering simple fields
        self.assertEquals(self.getTableFields(Model1), [('date', 'Date'), ('f1', 'Int32'), ('f2', 'String')])
        self.database.migrate('tests.sample_migrations', 4)
        self.assertEquals(self.getTableFields(Model2), [('date', 'Date'), ('f1', 'Int32'), ('f3', 'Float32'), ('f2', 'String'), ('f4', 'String')])
        self.database.migrate('tests.sample_migrations', 5)
        self.assertEquals(self.getTableFields(Model3), [('date', 'Date'), ('f1', 'Int64'), ('f3', 'Float64'), ('f4', 'String')])
        # Altering enum fields
        self.database.migrate('tests.sample_migrations', 6)
        self.assertTrue(self.tableExists(EnumModel1))
        self.assertEquals(self.getTableFields(EnumModel1),
                          [('date', 'Date'), ('f1', "Enum8('dog' = 1, 'cat' = 2, 'cow' = 3)")])
        self.database.migrate('tests.sample_migrations', 7)
        self.assertTrue(self.tableExists(EnumModel1))
        self.assertEquals(self.getTableFields(EnumModel2),
                          [('date', 'Date'), ('f1', "Enum16('dog' = 1, 'cat' = 2, 'horse' = 3, 'pig' = 4)")])
        # Materialized fields and alias fields
        self.database.migrate('tests.sample_migrations', 8)
        self.assertTrue(self.tableExists(MaterializedModel))
        self.assertEquals(self.getTableFields(MaterializedModel),
                          [('date_time', "DateTime"), ('date', 'Date')])
        self.database.migrate('tests.sample_migrations', 9)
        self.assertTrue(self.tableExists(AliasModel))
        self.assertEquals(self.getTableFields(AliasModel),
                          [('date', 'Date'), ('date_alias', "Date")])
        # Buffer models creation and alteration
        self.database.migrate('tests.sample_migrations', 10)
        self.assertTrue(self.tableExists(Model4))
        self.assertTrue(self.tableExists(Model4Buffer))
        self.assertEquals(self.getTableFields(Model4), [('date', 'Date'), ('f1', 'Int32'), ('f2', 'String')])
        self.assertEquals(self.getTableFields(Model4Buffer), [('date', 'Date'), ('f1', 'Int32'), ('f2', 'String')])
        self.database.migrate('tests.sample_migrations', 11)
        self.assertEquals(self.getTableFields(Model4), [('date', 'Date'), ('f3', 'DateTime'), ('f2', 'String')])
        self.assertEquals(self.getTableFields(Model4Buffer), [('date', 'Date'), ('f3', 'DateTime'), ('f2', 'String')])

        self.database.migrate('tests.sample_migrations', 12)
<<<<<<< HEAD
        self.assertEqual(self.database.count(Model3), 3)
        data = [item.f1 for item in self.database.select('SELECT f1 FROM $table ORDER BY f1', model_class=Model3)]
        self.assertListEqual(data, [1, 2, 3])

        self.database.migrate('tests.sample_migrations', 13)
        self.assertEqual(self.database.count(Model3), 4)
        data = [item.f1 for item in self.database.select('SELECT f1 FROM $table ORDER BY f1', model_class=Model3)]
        self.assertListEqual(data, [1, 2, 3, 4])
=======
        self.assertTrue(self.tableExists(MaterializedModel1))
        self.assertEquals(self.getTableFields(MaterializedModel1),
                          [('date_time', "DateTime"), ('int_field', 'Int8'), ('date', 'Date')])
        self.assertTrue(self.tableExists(AliasModel1))
        self.assertEquals(self.getTableFields(AliasModel1),
                          [('date', 'Date'), ('int_field', 'Int8'), ('date_alias', "Date")])
>>>>>>> 5ea20a11


# Several different models with the same table name, to simulate a table that changes over time

class Model1(Model):

    date = DateField()
    f1 = Int32Field()
    f2 = StringField()

    engine = MergeTree('date', ('date',))

    @classmethod
    def table_name(cls):
        return 'mig'


class Model2(Model):

    date = DateField()
    f1 = Int32Field()
    f3 = Float32Field()
    f2 = StringField()
    f4 = StringField()

    engine = MergeTree('date', ('date',))

    @classmethod
    def table_name(cls):
        return 'mig'


class Model3(Model):

    date = DateField()
    f1 = Int64Field() # changed from Int32
    f3 = Float64Field() # changed from Float32
    f4 = StringField()

    engine = MergeTree('date', ('date',))

    @classmethod
    def table_name(cls):
        return 'mig'


class EnumModel1(Model):

    date = DateField()
    f1 = Enum8Field(Enum('SomeEnum1', 'dog cat cow'))

    engine = MergeTree('date', ('date',))

    @classmethod
    def table_name(cls):
        return 'enum_mig'


class EnumModel2(Model):

    date = DateField()
    f1 = Enum16Field(Enum('SomeEnum2', 'dog cat horse pig')) # changed type and values

    engine = MergeTree('date', ('date',))

    @classmethod
    def table_name(cls):
        return 'enum_mig'


class MaterializedModel(Model):
    date_time = DateTimeField()
    date = DateField(materialized='toDate(date_time)')

    engine = MergeTree('date', ('date',))

    @classmethod
    def table_name(cls):
        return 'materalized_date'


class MaterializedModel1(Model):
    date_time = DateTimeField()
    date = DateField(materialized='toDate(date_time)')
    int_field = Int8Field()

    engine = MergeTree('date', ('date',))

    @classmethod
    def table_name(cls):
        return 'materalized_date'


class AliasModel(Model):
    date = DateField()
    date_alias = DateField(alias='date')

    engine = MergeTree('date', ('date',))

    @classmethod
    def table_name(cls):
        return 'alias_date'


<<<<<<< HEAD
=======
class AliasModel1(Model):
    date = DateField()
    date_alias = DateField(alias='date')
    int_field = Int8Field()

    engine = MergeTree('date', ('date',))

    @classmethod
    def table_name(cls):
        return 'alias_date'


>>>>>>> 5ea20a11
class Model4(Model):

    date = DateField()
    f1 = Int32Field()
    f2 = StringField()

    engine = MergeTree('date', ('date',))

    @classmethod
    def table_name(cls):
        return 'model4'


class Model4Buffer(BufferModel, Model4):

    engine = Buffer(Model4)

    @classmethod
    def table_name(cls):
        return 'model4buffer'


class Model4_changed(Model):

    date = DateField()
    f3 = DateTimeField()
    f2 = StringField()

    engine = MergeTree('date', ('date',))

    @classmethod
    def table_name(cls):
        return 'model4'


class Model4Buffer_changed(BufferModel, Model4_changed):

    engine = Buffer(Model4_changed)

    @classmethod
    def table_name(cls):
        return 'model4buffer'<|MERGE_RESOLUTION|>--- conflicted
+++ resolved
@@ -81,7 +81,6 @@
         self.assertEquals(self.getTableFields(Model4Buffer), [('date', 'Date'), ('f3', 'DateTime'), ('f2', 'String')])
 
         self.database.migrate('tests.sample_migrations', 12)
-<<<<<<< HEAD
         self.assertEqual(self.database.count(Model3), 3)
         data = [item.f1 for item in self.database.select('SELECT f1 FROM $table ORDER BY f1', model_class=Model3)]
         self.assertListEqual(data, [1, 2, 3])
@@ -90,14 +89,14 @@
         self.assertEqual(self.database.count(Model3), 4)
         data = [item.f1 for item in self.database.select('SELECT f1 FROM $table ORDER BY f1', model_class=Model3)]
         self.assertListEqual(data, [1, 2, 3, 4])
-=======
+
+        self.database.migrate('tests.sample_migrations', 14)
         self.assertTrue(self.tableExists(MaterializedModel1))
         self.assertEquals(self.getTableFields(MaterializedModel1),
                           [('date_time', "DateTime"), ('int_field', 'Int8'), ('date', 'Date')])
         self.assertTrue(self.tableExists(AliasModel1))
         self.assertEquals(self.getTableFields(AliasModel1),
                           [('date', 'Date'), ('int_field', 'Int8'), ('date_alias', "Date")])
->>>>>>> 5ea20a11
 
 
 # Several different models with the same table name, to simulate a table that changes over time
@@ -202,8 +201,6 @@
         return 'alias_date'
 
 
-<<<<<<< HEAD
-=======
 class AliasModel1(Model):
     date = DateField()
     date_alias = DateField(alias='date')
@@ -216,7 +213,6 @@
         return 'alias_date'
 
 
->>>>>>> 5ea20a11
 class Model4(Model):
 
     date = DateField()
